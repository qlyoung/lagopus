<p align="center">
<img src="https://github.com/qlyoung/lagopus/blob/master/lagopus.svg" alt="Icon" width="20%"/>
</p>

# lagopus

Distributed fuzzing for the rest of us.

https://docs.lagopus.io/


## About

*Note*: This is early access software with no production-ready releases yet.
It works, but there's a lot left to do to make it easy to use.

Lagopus is a distributed fuzzing application built on top of Kubernetes. It
allows you to fuzz arbitrary targets using clustered compute resources. You
specify the target binary, fuzzing driver (`afl` or `libFuzzer`), corpus, and
job parameters such as #CPUs, memory and TTL. Lagopus then creates a container
for the fuzzing job and runs it on an available cluster node.

Lagopus takes much of the manual work out of analyzing fuzzing results. When a
fuzzing job finishes, Lagopus collects any crashing inputs and their stack
traces and analyses them for type and severity. Results are collated,
deduplicated and stored in a database. The generated corpus is cleaned and
minimized. All results are deposited in your NFS share for later use.

Lagopus has a web interface for creating jobs, monitoring progress and fuzzing
statistics, and viewing crash analyses. This interface is built on top of a
HTTP REST API which can be used for integration with external tools such as
CI/CD systems and test suites.

Lagopus runs on Kubernetes, so it runs as well in on-prem, bare metal
deployments as it does on your choice of k8s cloud providers.

## Installation & Usage

See the docs for:

- [Installation](http://docs.lagopus.io/en/latest/installing.html)
- [Usage](http://docs.lagopus.io/en/latest/usage.html)

## FAQ

- Q: Why not ClusterFuzz?

  A: ClusterFuzz is tightly integrated with Google Cloud. While bots can be
     deployed locally with some effort, the application itself runs on App
     Engine, requires Firebase for authentication, only supports Google for
     user authentication, and is quite difficult to deploy. Perhaps the most
     annoying thing is that ClusterFuzz has a hard dependency on Google Cloud
     Storage for fuzzing results. Because of the amount of corpus data
     generated by fuzzers, and the long term size of uploaded target binaries,
     this can get expensive. App Engine is also an unavoidable fixed cost.
     Finally, even if a cloud budget is available, CF still locks you into
     Gcloud.

     ClusterFuzz is primarily designed for Google's scale and use cases. Google
     uses ClusterFuzz to fuzz V8, Fuschia and Android, so much of the codebase
     has customizations for these targets. It's also designed as a massively
     scalable system - Google claims their internal instance is sized at 25,000
     nodes. Depending on who you are, these design choices could be a pro or
     con. I personally wanted something lighter, with first class support for
     on prem deployments as well as non-Google clouds, and a smaller, more
     hackable codebase.

     Please note that none of this should be taken as criticism directed at
     Google, ClusterFuzz, or any of the people working on ClusterFuzz.
     ClusterFuzz is obviously super awesome for the scale and workloads it is
     designed for, and if you have the cloud budget and scaling requirements,
     it's your best option. Lagopus is for the rest of us :)

- Q: Why just AFL and libFuzzer?

  A: I am most familiar with those tools. More fuzzers can be added with time.

- Q: Why Kubernetes?

  A: Kubernetes is, to my knowledge, the only clustered orchestration tool that
     supports certain features necessary for high performance fuzzing jobs,
     such as static CPU resources, privileged containers, and distributed
     storage. Also, my existing workloads were already running in Docker. And I
     wanted to learn Kubernetes.

- Q: Why [lagopus](https://en.wikipedia.org/wiki/Arctic_fox)?

  A: Cuz they're awesome ^_^

- Q: My target is dynamically linked and the fuzzer image doesn't have its
     shared libraries; what do?

  A: I've had good success with [ermine](http://magicermine.com/index.html).
     Statifier will likely not work due to ASLR.

     If you can't statically link your target, then you can simply copy the
     necessary dependencies into the job zip and install them via
     `provision.sh`, as described in the
     [docs](http://docs.lagopus.io/en/latest/usage.html#creating-jobs).

## Prior Art

Other projects in the same vein.

- The venerable [ClusterFuzz](https://github.com/google/ClusterFuzz), parts of
  which are used in Lagopus
- [LuckyCat](https://github.com/fkie-cad/LuckyCAT) (greetz!)


## Prerequisites

You should have a k8s cluster, ideally on bare metal, or vms with static CPU
resources.

You should have at least 1 node with at least 4 real CPUs (not hyperthreads /
smt). More CPUs are better. More nodes are better.

You should understand how AFL and libFuzzer operate and the differences between
them.

You should be aware that fuzzers thrash disk and consume massive amounts of
CPU, and plan accordingly. See AFL docs for more info.

You should understand how rss limits work with ASAN on x86-64, and how
libFuzzer and AFL handle those.

You should install the absolute latest stable version of k8s. This project uses
advanced features of k8s for performance reasons, many of which are only
available in k8s >= v1.17.

It's a good idea to have an operational understanding of Kubernetes.
Specifically, you will have an easier time with debugging cluster setup if you
understand how k8s handles:

- `sysctl`s
- CPU management policies (`none` and `static`)
- CPU affinity & resources
- Container QOS policies (`Guaranteed`, `BestEffort`, etc)


## Todo

<<<<<<< HEAD
Complicated:

- Lagopus cannot distribute multithreaded / multiprocess jobs across nodes.
  Distribution is at the job level; a single job is always contained to a
  single node (but not vice versa). This means a small cluster where each node
  has a high CPU count is preferable to a larger cluster of smaller nodes.

- Lagopus depends on the existence of an NFS share external to itself to store
  job data. This isn't really a limitation, but it slightly complicates initial
  setup.

- Lagopus runs on Kubernetes, which can be a significant barrier for people who
  aren't familiar with it.

Planned:

- ~~Backtrace collection~~ Done
- ~~Job monitoring~~ Done
- ~~Job input validation~~ Done
- Source-based code coverage viewer
=======
- ~~Backtrace collection~~ :heavy_check_mark:
- ~~Job monitoring~~ :heavy_check_mark:
- ~~Job input validation~~ :heavy_check_mark:
- Source coverage analysis
>>>>>>> a90986b1
- Better deployment process
- Job tags
- CLI client
- Corpus management
- More fuzzers
- Performance audit
- Security (always last :-)

Wishlist:

- Docker-compose support
- Reduce k8s tendrils
- Reduce vendored code
- Support for interpreted targets
- Support for non-x64 targets

## Dev Notes

Miscellaneous bits of information that may be relevant in the future, or for
debugging.

- `gdb` will not work in a container without `seccomp=unconfined`; this is the
  default in k8s, so it's not explicitly set anywhere in Lagopus, but when
  running the fuzzer container manually make sure to pass
  `--security-opt seccomp=unconfined` or you won't get the detailed analysis of
  crashes usually provided by
  [exploitable](https://github.com/jfoote/exploitable).

- Lagopus was using gdb exploitable ^ to analyze crashes, but exploitable is
  currently turned off because its heuristics see ASAN terminations as clean
  exits. Currently the crash analysis code is lifted from ClusterFuzz, as it
  already has all the gritty regexes and classifiers sorted out.

- `afl` requires sysctl `kernel.core_pattern=core` to get core files. k8s has
  support for allowing nodes to allow pods to set sysctls (pods also have
  settings to allow that at the pod level) which results in a taint on the node
  and therefore requires tolerances on the pod.  However, k8s only supports
  namespaced sysctls; `kernel.core_pattern` isn't one, and thus must be
  manually set on the node entirely outside of k8s before starting the kubelet.

- Fuzzer jobs should run with dedicated cores, for a couple reasons. The first
  is that this is just better for performance regardless of the particular
  fuzzer in use. The second is more subtle, and applies to fuzzers that pin
  themselves to particular CPUs in order to increase cache locality and
  reduce kernel scheduler overhead. `afl` in particular does this. When
  starting up, `afl` searches for "free" (not already pinned by another
  process) CPU cores to bind itself to, which it determines by looking at
  `/proc`. However, `/proc` is not bind mounted into containers by default, so
  it's possible for another process, either on the host or another container, to
  be bound to a given CPU even though the container's `/proc` says the core is
  free. In this case the bind will still work but now you have two processes
  pinned to the same CPU on the host. This is far worse than not binding at
  all. So until container runtimes fix this (if they ever do), CPU assignments
  must be manually set on the container itself by the container runtime.

  This is a bit tricky to do in k8s. First the nodes must be configured with
  the `static` cpu policy by passing `--cpu-manager-policy=static` to kubelet.
  Second, the pod containers must be in the "Guaranteed" QOS class, which means
  both requests and limits for both memory and cpu must be set, and must equal
  each other. This will cause each container to have N CPUs assigned to it
  exclusively, which solves the issue with `/proc` by sidestepping it
  completely.

  However, again there is a caveat. A peculiarity of container runtimes is that
  even when containers are assigned to specific CPUs, the containers still see
  all of the host CPUs and don't actually know which of them have been assigned
  to it. This again poses some complications with `afl`'s CPU pinning
  mechanism.  `afl`'s current (upstream) CPU selection heuristics will usually
  fail when run in a container because it tries to bind to the first available
  CPU (as per `/proc`), typically CPU 0, which may or may not be assigned to
  the container. If not, the system call to perform the bind -
  `sched_setaffinity` - will fail and `afl` will bail out.  This is solved for
  Lagopus by packaging a patched `afl` that tries *all* cores until it finds
  one that binding succeeds on. I have an open PR[0] against `afl` for this
  patch, so hopefully at some point Lagopus can go back to using upstream
  `afl`. However, Google doesn't seem to be paying much attention to the
  repository, so who knows how long that will take.

  [0] https://github.com/google/AFL/pull/68

- It would be nice to use
  [halfempty](https://github.com/googleprojectzero/halfempty) for minimization
  instead of the current tools, as it's much faster. This can probably be done
  fairly easily.

- Corpus minimization probably shouldn't be subject to the same resource
  constraints as fuzzing itself, because it takes so long. However, doing this
  would introduce a lot of complications; multiple stages of pods (hard to do
  with k8s Jobs), resource availability no longer corresponds directly to the
  jobs the user scheduled...definitely should evaluate halfempty first to see
  if it speeds things up enough on e.g. 2 core jobs to make this a non issue.

- Jobs could be distributed across nodes by using the NFS share as a source for
  new corpus inputs and periodically synchronizing?

- Collecting `perf stat` output for fuzzing tasks into InfluxDB could be cool.
  However, perf inside containers is still a pita, for the same reasons that
  make procfs a pain. Brendan Gregg touched on this in his container perf talk,
  https://www.youtube.com/watch?v=bK9A5ODIgac @ 33m.<|MERGE_RESOLUTION|>--- conflicted
+++ resolved
@@ -140,7 +140,6 @@
 
 ## Todo
 
-<<<<<<< HEAD
 Complicated:
 
 - Lagopus cannot distribute multithreaded / multiprocess jobs across nodes.
@@ -157,16 +156,10 @@
 
 Planned:
 
-- ~~Backtrace collection~~ Done
-- ~~Job monitoring~~ Done
-- ~~Job input validation~~ Done
-- Source-based code coverage viewer
-=======
 - ~~Backtrace collection~~ :heavy_check_mark:
 - ~~Job monitoring~~ :heavy_check_mark:
 - ~~Job input validation~~ :heavy_check_mark:
-- Source coverage analysis
->>>>>>> a90986b1
+- Source-based code coverage viewer
 - Better deployment process
 - Job tags
 - CLI client
